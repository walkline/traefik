--- conflicted
+++ resolved
@@ -274,18 +274,13 @@
   backend = "backend2"
   rule = "Path:/test"
 
-<<<<<<< HEAD
-[[tlsConfiguration]]
-  [tlsConfiguration.certificate]
-=======
 [[tls]]
-entryPoints = ["https"]
   [tls.certificate]
->>>>>>> 4afb3977
     certFile = "path/to/your.cert"
     keyFile = "path/to/your.key"
+
 [[tls]]
-entryPoints = ["https","other-https"]
+  entryPoints = ["https","other-https"]
   [tls.certificate]
     certFile = """-----BEGIN CERTIFICATE-----
                       <cert file content>
@@ -340,21 +335,13 @@
 
 - certificate 1
 
-<<<<<<< HEAD
-| Key                                                | Value              |
-|----------------------------------------------------|--------------------|
-| `/traefik/tlsconfiguration/1/certificate/certfile` | `path/to/your.cert`|
-| `/traefik/tlsconfiguration/1/certificate/keyfile`  | `path/to/your.key` |
-=======
 | Key                                   | Value              |
 |---------------------------------------|--------------------|
-| `/traefik/tls/1/entrypoints`          | `https`            |
 | `/traefik/tls/1/certificate/certfile` | `path/to/your.cert`|
 | `/traefik/tls/1/certificate/keyfile`  | `path/to/your.key` |
->>>>>>> 4afb3977
-
-!!! note
-    As `/traefik/tlsconfiguration/1/entrypoints` is not defined, the certificate will be attached to all `defaulEntryPoints` with a TLS configuration (in the example, the entryPoint `https`)
+
+!!! note
+    As `/traefik/tls/1/entrypoints` is not defined, the certificate will be attached to all `defaulEntryPoints` with a TLS configuration (in the example, the entryPoint `https`)
 
 - certificate 2
 
